--- conflicted
+++ resolved
@@ -2,15 +2,9 @@
 import { v4 as uuidv4 } from 'uuid';
 import { Resume } from '../types';
 
-<<<<<<< HEAD
-// Initialize Supabase client
-const supabaseUrl = import.meta.env.VITE_SUPABASE_URL;
-const supabaseKey = import.meta.env.VITE_SUPABASE_ANON_KEY;
-=======
 // Supabase configuration with permanent connection settings
 const supabaseUrl = import.meta.env.VITE_SUPABASE_URL || '';
 const supabaseKey = import.meta.env.VITE_SUPABASE_ANON_KEY || '';
->>>>>>> 451345c9
 
 if (!supabaseUrl || !supabaseKey) {
   console.error('Supabase credentials are missing. Please connect to Supabase from the StackBlitz interface.');
@@ -55,59 +49,11 @@
     this.startHealthCheck();
   }
 
-<<<<<<< HEAD
-// Resume database functions
-export async function saveResume(resume: Resume): Promise<{ id: string; error: Error | null }> {
-  try {
-    const resumeId = resume.id || uuidv4();
-    
-    // Prepare the resume data for storage
-    const resumeData = {
-      id: resumeId,
-      name: resume.name,
-      email: resume.email,
-      phone: resume.phone,
-      location: resume.location,
-      linkedin: resume.linkedin,
-      website: resume.website,
-      summary: resume.summary,
-      skills: resume.skills,
-      created_at: new Date().toISOString(),
-    };
-
-    // Insert or update the main resume record
-    const { error: resumeError } = await supabase
-      .from('resumes')
-      .upsert(resumeData);
-
-    if (resumeError) throw resumeError;
-
-    // Handle experience records
-    if (resume.experience && resume.experience.length > 0) {
-      // First, delete existing experience records for this resume
-      await supabase
-        .from('resume_experiences')
-        .delete()
-        .eq('resume_id', resumeId);
-
-      // Then insert the new experience records
-      const experienceData = resume.experience.map((exp, index) => ({
-        id: uuidv4(),
-        resume_id: resumeId,
-        company: exp.company,
-        position: exp.position,
-        start_date: exp.startDate,
-        end_date: exp.endDate,
-        description: exp.description,
-        order_index: index,
-      }));
-=======
   private initializePool() {
     for (let i = 0; i < this.poolSize; i++) {
       this.clients.push(createSupabaseClient());
     }
   }
->>>>>>> 451345c9
 
   private startHealthCheck() {
     // Perform health checks every 30 seconds to maintain connections
@@ -127,33 +73,10 @@
     }
   }
 
-<<<<<<< HEAD
-    // Handle education records
-    if (resume.education && resume.education.length > 0) {
-      // First, delete existing education records for this resume
-      await supabase
-        .from('resume_education')
-        .delete()
-        .eq('resume_id', resumeId);
-
-      // Then insert the new education records
-      const educationData = resume.education.map((edu, index) => ({
-        id: uuidv4(),
-        resume_id: resumeId,
-        institution: edu.institution,
-        degree: edu.degree,
-        field_of_study: edu.fieldOfStudy,
-        start_date: edu.startDate,
-        end_date: edu.endDate,
-        description: edu.description,
-        order_index: index,
-      }));
-=======
   private refreshPool() {
     this.clients = [];
     this.initializePool();
   }
->>>>>>> 451345c9
 
   public getClient(): SupabaseClient {
     const client = this.clients[this.currentIndex];
@@ -168,26 +91,6 @@
   }
 }
 
-<<<<<<< HEAD
-    // Handle certification records
-    if (resume.certifications && resume.certifications.length > 0) {
-      // First, delete existing certification records for this resume
-      await supabase
-        .from('resume_certifications')
-        .delete()
-        .eq('resume_id', resumeId);
-
-      // Then insert the new certification records
-      const certificationData = resume.certifications.map((cert, index) => ({
-        id: uuidv4(),
-        resume_id: resumeId,
-        name: cert.name,
-        issuer: cert.issuer,
-        date: cert.date,
-        description: cert.description,
-        order_index: index,
-      }));
-=======
 // Global connection pool instance
 const connectionPool = new SupabaseConnectionPool();
 
@@ -219,7 +122,6 @@
       }
     }
   }
->>>>>>> 451345c9
 
   throw lastError;
 }
@@ -513,19 +415,12 @@
 
 export async function deleteResume(id: string): Promise<{ error: Error | null }> {
   try {
-<<<<<<< HEAD
-    const { error } = await supabase
-      .from('resumes')
-      .delete()
-      .eq('id', id);
-=======
     await executeWithPermanentConnection(async (client) => {
       // Delete the main resume record (cascade delete should handle related records)
       const { error } = await client
         .from('resumes')
         .delete()
         .eq('id', id);
->>>>>>> 451345c9
 
       if (error) throw error;
     }, 'deleteResume');
